# -*- coding: utf-8 -*-
import json
import logging
from typing import List, Union

import pandas as pd

from zvt.api.business_reader import AccountStatsReader
from zvt.contract import IntervalLevel, EntityMixin
from zvt.contract.api import get_db_session
from zvt.contract.normal_data import NormalData
<<<<<<< HEAD
from zvt.domain import Stock, TraderInfo
from zvt.drawer.drawer import Drawer
from zvt.factors.target_selector import TargetSelector
from zvt.trader import TradingSignal, TradingSignalType
=======
from zvt.domain import Stock, TraderInfo, AccountStats
from zvt.drawer.drawer import Drawer
from zvt.factors.target_selector import TargetSelector
from zvt.trader import TradingSignal, TradingSignalType, TradingListener
>>>>>>> 05c17e39
from zvt.trader.account import SimAccountService
from zvt.utils.time_utils import to_pd_timestamp, now_pd_timestamp, to_time_str

logger = logging.getLogger(__name__)


# overwrite it to custom your selector comparator
class SelectorsComparator(object):

    def __init__(self, selectors: List[TargetSelector]) -> None:
        self.selectors: List[TargetSelector] = selectors

    def make_decision(self, timestamp, trading_level: IntervalLevel):
        """

        :param timestamp:
        :type timestamp:
        :param trading_level:
        :type trading_level: zvt.domain.common.IntervalLevel
        """
        raise NotImplementedError


# a selector comparator select the targets ordered by score and limit the targets number
class LimitSelectorsComparator(SelectorsComparator):

    def __init__(self, selectors: List[TargetSelector], limit=10) -> None:
        super().__init__(selectors)
        self.limit = limit

    def make_decision(self, timestamp, trading_level: IntervalLevel):
        logger.debug('current timestamp:{}'.format(timestamp))

        all_long_targets = []
        all_short_targets = []
        for selector in self.selectors:
            if selector.level == trading_level:
                long_targets = selector.get_open_long_targets(timestamp=timestamp)
                short_targets = selector.get_open_short_targets(timestamp=timestamp)
                if long_targets:
                    logger.debug(
                        '{} selector:{} make_decision,long_targets size:{}'.format(trading_level.value, selector,
                                                                                   len(long_targets)))
                    if len(long_targets) > self.limit:
                        long_targets = long_targets[0:self.limit]
                        logger.debug('{} selector:{} make_decision,keep:{}'.format(trading_level.value, selector,
                                                                                   len(long_targets)))
                if short_targets:
                    logger.debug(
                        '{} selector:{} make_decision, short_targets size:{}'.format(trading_level.value, selector,
                                                                                     len(short_targets)))
                    if len(short_targets) > self.limit:
                        short_targets = short_targets[0:self.limit]
                        logger.debug('{} selector:{} make_decision,keep:{}'.format(trading_level.value, selector,
                                                                                   len(short_targets)))

                all_long_targets += long_targets
                all_short_targets += short_targets

        return all_long_targets, all_short_targets


# the data structure for storing level:targets map,you should handle the targets of the level before overwrite it
class TargetsSlot(object):

    def __init__(self) -> None:
        self.level_map_targets = {}

    def input_targets(self, level: IntervalLevel, long_targets: List[str], short_targets: List[str]):
        logger.debug('level:{},old targets:{},new targets:{}'.format(level,
                                                                     self.get_targets(level),
                                                                     (long_targets, short_targets)))
        self.level_map_targets[level.value] = (long_targets, short_targets)

    def get_targets(self, level: IntervalLevel):
        return self.level_map_targets.get(level.value)


class Trader(object):
    entity_schema: EntityMixin = None

    def __init__(self,
                 entity_ids: List[str] = None,
                 exchanges: List[str] = None,
                 codes: List[str] = None,
                 start_timestamp: Union[str, pd.Timestamp] = None,
                 end_timestamp: Union[str, pd.Timestamp] = None,
                 provider: str = None,
                 level: Union[str, IntervalLevel] = IntervalLevel.LEVEL_1DAY,
                 trader_name: str = None,
                 real_time: bool = False,
                 kdata_use_begin_time: bool = False,
                 draw_result: bool = True,
                 solo: bool = False) -> None:
        assert self.entity_schema is not None

        self.logger = logging.getLogger(__name__)

        if trader_name:
            self.trader_name = trader_name
        else:
            self.trader_name = type(self).__name__.lower()

        self.trading_signal_listeners: List[TradingListener] = []

        self.selectors: List[TargetSelector] = []

        self.entity_ids = entity_ids

        self.exchanges = exchanges
        self.codes = codes

        self.provider = provider
        # make sure the min level selector correspond to the provider and level
        self.level = IntervalLevel(level)
        self.real_time = real_time

        if start_timestamp and end_timestamp:
            self.start_timestamp = to_pd_timestamp(start_timestamp)
            self.end_timestamp = to_pd_timestamp(end_timestamp)
        else:
            assert False

        self.trading_dates = self.entity_schema.get_trading_dates(start_date=self.start_timestamp,
                                                                  end_date=self.end_timestamp)

        if real_time:
            logger.info(
                'real_time mode, end_timestamp should be future,you could set it big enough for running forever')
            assert self.end_timestamp >= now_pd_timestamp()

        self.kdata_use_begin_time = kdata_use_begin_time
        self.draw_result = draw_result
        self.solo = solo

        self.account_service = SimAccountService(entity_schema=self.entity_schema,
                                                 trader_name=self.trader_name,
                                                 timestamp=self.start_timestamp,
                                                 provider=self.provider,
                                                 level=self.level)

        self.add_trading_signal_listener(self.account_service)

        self.init_selectors(entity_ids=entity_ids, entity_schema=self.entity_schema, exchanges=self.exchanges,
                            codes=self.codes, start_timestamp=self.start_timestamp, end_timestamp=self.end_timestamp)

        self.selectors_comparator = self.init_selectors_comparator()

        if self.selectors:
            self.trading_level_asc = list(set([IntervalLevel(selector.level) for selector in self.selectors]))
            self.trading_level_asc.sort()

            self.logger.info(f'trader level:{self.level},selectors level:{self.trading_level_asc}')

            if self.level != self.trading_level_asc[0]:
                raise Exception("trader level should be the min of the selectors")

            self.trading_level_desc = list(self.trading_level_asc)
            self.trading_level_desc.reverse()

        self.targets_slot: TargetsSlot = TargetsSlot()

        self.session = get_db_session('zvt', data_schema=TraderInfo)
        self.on_start()

    def on_start(self):
        # run all the selectors
        for selector in self.selectors:
            # run for the history data at first
            selector.run()

        if self.entity_ids:
            entity_ids = json.dumps(self.entity_ids)
        else:
            entity_ids = None

        if self.exchanges:
            exchanges = json.dumps(self.exchanges)
        else:
            exchanges = None

        if self.codes:
            codes = json.dumps(self.codes)
        else:
            codes = None

        sim_account = TraderInfo(id=self.trader_name,
                                 entity_id=f'trader_zvt_{self.trader_name}',
                                 timestamp=self.start_timestamp,
                                 trader_name=self.trader_name,
                                 entity_ids=entity_ids,
                                 exchanges=exchanges,
                                 codes=codes,
                                 start_timestamp=self.start_timestamp,
                                 end_timestamp=self.end_timestamp,
                                 provider=self.provider,
                                 level=self.level.value,
                                 real_time=self.real_time,
                                 kdata_use_begin_time=self.kdata_use_begin_time)
        self.session.add(sim_account)
        self.session.commit()

    def init_selectors(self, entity_ids, entity_schema, exchanges, codes, start_timestamp, end_timestamp):
        """
        implement this to init selectors

        """
        pass

    def init_selectors_comparator(self):
        """
        overwrite this to set selectors_comparator

        """
        return LimitSelectorsComparator(self.selectors)

    def add_trading_signal_listener(self, listener):
        if listener not in self.trading_signal_listeners:
            self.trading_signal_listeners.append(listener)

    def remove_trading_signal_listener(self, listener):
        if listener in self.trading_signal_listeners:
            self.trading_signal_listeners.remove(listener)

    def handle_targets_slot(self, due_timestamp: pd.Timestamp, happen_timestamp: pd.Timestamp):
        """
        this function would be called in every cycle, you could overwrite it for your custom algorithm to select the
        targets of different levels

        the default implementation is selecting the targets in all levels

        :param due_timestamp:
        :param happen_timestamp:

        """
        long_selected = None
        short_selected = None
        for level in self.trading_level_desc:
            targets = self.targets_slot.get_targets(level=level)
            if targets:
                long_targets = set(targets[0])
                short_targets = set(targets[1])

                if not long_selected:
                    long_selected = long_targets
                else:
                    long_selected = long_selected & long_targets

                if not short_selected:
                    short_selected = short_targets
                else:
                    short_selected = short_selected & short_targets

        self.logger.debug('timestamp:{},long_selected:{}'.format(due_timestamp, long_selected))

        self.logger.debug('timestamp:{},short_selected:{}'.format(due_timestamp, short_selected))

        self.trade_the_targets(due_timestamp=due_timestamp, happen_timestamp=happen_timestamp,
                               long_selected=long_selected, short_selected=short_selected)

    def get_current_account(self) -> AccountStats:
        return self.account_service.account

    def buy(self, due_timestamp, happen_timestamp, entity_ids, position_pct=1.0, ignore_in_position=True):
        if ignore_in_position:
            account = self.get_current_account()
            current_holdings = []
            if account.positions:
                current_holdings = [position.entity_id for position in account.positions if position != None and
                                    position.available_long > 0]

            entity_ids = set(entity_ids) - set(current_holdings)

        if entity_ids:
            position_pct = (1.0 / len(entity_ids)) * position_pct

        for entity_id in entity_ids:
            trading_signal = TradingSignal(entity_id=entity_id,
                                           due_timestamp=due_timestamp,
                                           happen_timestamp=happen_timestamp,
                                           trading_signal_type=TradingSignalType.open_long,
                                           trading_level=self.level,
                                           position_pct=position_pct)
            self.send_trading_signal(trading_signal)

    def sell(self, due_timestamp, happen_timestamp, entity_ids, position_pct=1.0):
        # current position
        account = self.get_current_account()
        current_holdings = []
        if account.positions:
            current_holdings = [position.entity_id for position in account.positions if position != None and
                                position.available_long > 0]

        shorted = set(current_holdings) & entity_ids

        for entity_id in shorted:
            trading_signal = TradingSignal(entity_id=entity_id,
                                           due_timestamp=due_timestamp,
                                           happen_timestamp=happen_timestamp,
                                           trading_signal_type=TradingSignalType.close_long,
                                           trading_level=self.level,
                                           position_pct=position_pct)
            self.send_trading_signal(trading_signal)

    def trade_the_targets(self, due_timestamp, happen_timestamp, long_selected, short_selected, long_pct=1.0,
                          short_pct=1.0):
        self.buy(due_timestamp=due_timestamp, happen_timestamp=happen_timestamp, entity_ids=long_selected,
                 position_pct=long_pct)
        self.sell(due_timestamp=due_timestamp, happen_timestamp=happen_timestamp, entity_ids=short_selected,
                  position_pct=short_pct)

    def send_trading_signal(self, signal: TradingSignal):
        for listener in self.trading_signal_listeners:
            try:
                listener.on_trading_signal(signal)
            except Exception as e:
                self.logger.exception(e)
                listener.on_trading_error(timestamp=signal.happen_timestamp, error=e)

    def on_finish(self):
        # show the result
        if self.draw_result:
            import plotly.io as pio
            pio.renderers.default = "browser"
            reader = AccountStatsReader(trader_names=[self.trader_name])
            df = reader.data_df
            drawer = Drawer(main_data=NormalData(df.copy()[['trader_name', 'timestamp', 'all_value']],
                                                 category_field='trader_name'))
            drawer.draw_line(show=True)

    def in_trading_date(self, timestamp):
        return to_time_str(timestamp) in self.trading_dates

    def on_time(self, timestamp):
        self.logger.debug(f'current timestamp:{timestamp}')

    def run(self):
        # iterate timestamp of the min level,e.g,9:30,9:35,9.40...for 5min level
        # timestamp represents the timestamp in kdata
        for timestamp in self.entity_schema.get_interval_timestamps(start_date=self.start_timestamp,
                                                                    end_date=self.end_timestamp, level=self.level):

            if not self.in_trading_date(timestamp=timestamp):
                continue

            if self.real_time:
                # all selector move on to handle the coming data
                if self.kdata_use_begin_time:
                    real_end_timestamp = timestamp + pd.Timedelta(seconds=self.level.to_second())
                else:
                    real_end_timestamp = timestamp

                seconds = (now_pd_timestamp() - real_end_timestamp).total_seconds()
                waiting_seconds = self.level.to_second() - seconds,
                # meaning the future kdata not ready yet,we could move on to check
                if waiting_seconds > 0:
                    # iterate the selector from min to max which in finished timestamp kdata
                    for level in self.trading_level_asc:
                        if self.entity_schema.is_finished_kdata_timestamp(timestamp=timestamp, level=level):
                            for selector in self.selectors:
                                if selector.level == level:
                                    selector.move_on(timestamp, self.kdata_use_begin_time, timeout=waiting_seconds + 20)

            # on_trading_open to setup the account
            if self.level == IntervalLevel.LEVEL_1DAY or (
                    self.level != IntervalLevel.LEVEL_1DAY and self.entity_schema.is_open_timestamp(timestamp)):
                self.account_service.on_trading_open(timestamp)

<<<<<<< HEAD
            if self.solo:
                self.on_time(timestamp=timestamp)
=======
            self.on_time(timestamp=timestamp)
>>>>>>> 05c17e39

            if self.selectors:
                for level in self.trading_level_asc:
                    # in every cycle, all level selector do its job in its time
                    if self.entity_schema.is_finished_kdata_timestamp(timestamp=timestamp, level=level):
                        long_targets, short_targets = self.selectors_comparator.make_decision(timestamp=timestamp,
                                                                                              trading_level=level)

                        if long_targets or short_targets:
                            self.targets_slot.input_targets(level, long_targets, short_targets)
                            # the time always move on by min level step and we could check all level targets in the slot
                            # 1)the targets is generated for next interval
<<<<<<< HEAD
                            # 2)the acceptable price is next interval prices,you could buy it at current price if the time is before the timestamp(order_timestamp) when trading signal received
                            # 3)the suggest price the the close price for generating the signal(generated_timestamp)
                            due_timestamp = timestamp + pd.Timedelta(seconds=self.level.to_second())
                            self.handle_targets_slot(due_timestamp=due_timestamp, happen_timestamp=timestamp)
=======
                            # 2)the acceptable price is next interval prices,you could buy it at current price if the time is before the timestamp(due_timestamp) when trading signal received
                            # 3)the suggest price the the close price for generating the signal(happen_timestamp)
                            due_timestamp = timestamp + pd.Timedelta(seconds=self.level.to_second())
                            if level == self.level:
                                self.handle_targets_slot(due_timestamp=due_timestamp, happen_timestamp=timestamp)
>>>>>>> 05c17e39

            # on_trading_close to calculate date account
            if self.level == IntervalLevel.LEVEL_1DAY or (
                    self.level != IntervalLevel.LEVEL_1DAY and self.entity_schema.is_close_timestamp(timestamp)):
                self.account_service.on_trading_close(timestamp)

        self.on_finish()


class StockTrader(Trader):
    entity_schema = Stock<|MERGE_RESOLUTION|>--- conflicted
+++ resolved
@@ -9,17 +9,10 @@
 from zvt.contract import IntervalLevel, EntityMixin
 from zvt.contract.api import get_db_session
 from zvt.contract.normal_data import NormalData
-<<<<<<< HEAD
-from zvt.domain import Stock, TraderInfo
-from zvt.drawer.drawer import Drawer
-from zvt.factors.target_selector import TargetSelector
-from zvt.trader import TradingSignal, TradingSignalType
-=======
 from zvt.domain import Stock, TraderInfo, AccountStats
 from zvt.drawer.drawer import Drawer
 from zvt.factors.target_selector import TargetSelector
 from zvt.trader import TradingSignal, TradingSignalType, TradingListener
->>>>>>> 05c17e39
 from zvt.trader.account import SimAccountService
 from zvt.utils.time_utils import to_pd_timestamp, now_pd_timestamp, to_time_str
 
@@ -112,8 +105,7 @@
                  trader_name: str = None,
                  real_time: bool = False,
                  kdata_use_begin_time: bool = False,
-                 draw_result: bool = True,
-                 solo: bool = False) -> None:
+                 draw_result: bool = True) -> None:
         assert self.entity_schema is not None
 
         self.logger = logging.getLogger(__name__)
@@ -153,7 +145,6 @@
 
         self.kdata_use_begin_time = kdata_use_begin_time
         self.draw_result = draw_result
-        self.solo = solo
 
         self.account_service = SimAccountService(entity_schema=self.entity_schema,
                                                  trader_name=self.trader_name,
@@ -388,12 +379,7 @@
                     self.level != IntervalLevel.LEVEL_1DAY and self.entity_schema.is_open_timestamp(timestamp)):
                 self.account_service.on_trading_open(timestamp)
 
-<<<<<<< HEAD
-            if self.solo:
-                self.on_time(timestamp=timestamp)
-=======
             self.on_time(timestamp=timestamp)
->>>>>>> 05c17e39
 
             if self.selectors:
                 for level in self.trading_level_asc:
@@ -406,18 +392,11 @@
                             self.targets_slot.input_targets(level, long_targets, short_targets)
                             # the time always move on by min level step and we could check all level targets in the slot
                             # 1)the targets is generated for next interval
-<<<<<<< HEAD
-                            # 2)the acceptable price is next interval prices,you could buy it at current price if the time is before the timestamp(order_timestamp) when trading signal received
-                            # 3)the suggest price the the close price for generating the signal(generated_timestamp)
-                            due_timestamp = timestamp + pd.Timedelta(seconds=self.level.to_second())
-                            self.handle_targets_slot(due_timestamp=due_timestamp, happen_timestamp=timestamp)
-=======
                             # 2)the acceptable price is next interval prices,you could buy it at current price if the time is before the timestamp(due_timestamp) when trading signal received
                             # 3)the suggest price the the close price for generating the signal(happen_timestamp)
                             due_timestamp = timestamp + pd.Timedelta(seconds=self.level.to_second())
                             if level == self.level:
                                 self.handle_targets_slot(due_timestamp=due_timestamp, happen_timestamp=timestamp)
->>>>>>> 05c17e39
 
             # on_trading_close to calculate date account
             if self.level == IntervalLevel.LEVEL_1DAY or (
