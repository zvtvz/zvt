--- conflicted
+++ resolved
@@ -17,17 +17,11 @@
 # global sessions
 sessions = {}
 
-<<<<<<< HEAD
 if "db_engine" in zvt_env and zvt_env['db_engine'] == "mysql":
     mysql_engine = create_engine(
         f"mysql://{zvt_env['mysql_username']}:{zvt_env['mysql_password']}@{zvt_env['mysql_server_address']}:"
         f"{zvt_env['mysql_server_port']}/{zvt_env['db_name']}?charset=utf8mb4", pool_recycle=3600, echo=False)
-=======
 
-if "db_engine" in zvt_env and zvt_env['db_engine'] == "mysql":
-    mysql_engine = create_engine(f"mysql://{zvt_env['mysql_username']}:{zvt_env['mysql_password']}@{zvt_env['mysql_server_address']}:"
-                                 f"{zvt_env['mysql_server_port']}/{zvt_env['db_name']}?charset=utf8mb4", pool_recycle=3600, echo=False)
->>>>>>> 640e3172
     # provider_dbname -> engine
     db_engine_map = {
         "joinquant_stock_meta": mysql_engine,
