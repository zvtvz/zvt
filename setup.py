--- conflicted
+++ resolved
@@ -36,11 +36,7 @@
     # For a discussion on single-sourcing the version across setup.py and the
     # project code, see
     # https://packaging.python.org/en/latest/single_source_version.html
-<<<<<<< HEAD
-    version='0.5.1',  # Required
-=======
     version='0.5.2',  # Required
->>>>>>> c29c5530
 
     # This is a one-line description or tagline of what your project does. This
     # corresponds to the "Summary" metadata field:
@@ -148,12 +144,8 @@
     #
     # If using Python 2.6 or earlier, then these have to be included in
     # MANIFEST.in as well.
-    package_data={  # Optional
-<<<<<<< HEAD
-        '': ['*.zip', '*.json'],
-=======
-        'zvt.samples': ['*.zip', '*.json'],
->>>>>>> c29c5530
+    package_data={
+        'zvt.samples': ['*.zip', '*.json']
     },
 
     # Although 'package_data' is the preferred approach, in some case you may
