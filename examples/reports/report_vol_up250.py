--- conflicted
+++ resolved
@@ -64,11 +64,7 @@
 
             logger.info(msg)
 
-<<<<<<< HEAD
-            email_action.send_message(['5533061@qq.com', '2242535441@qq.com', 'manstiilin@protonmail.com','dragonllt_usdt@163.com'],
-=======
-            email_action.send_message(['5533061@qq.com', '2242535441@qq.com', 'manstiilin@protonmail.com','359101562@qq.com'],
->>>>>>> 4dcb9919
+            email_action.send_message(['5533061@qq.com', '2242535441@qq.com', 'manstiilin@protonmail.com','359101562@qq.com','dragonllt_usdt@163.com'],
                                       f'{target_date} 放量突破年线选股结果', msg)
 
             break
